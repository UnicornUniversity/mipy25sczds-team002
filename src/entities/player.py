--- conflicted
+++ resolved
@@ -1,13 +1,9 @@
 import pygame
 import math
 from entities.entity import Entity
-<<<<<<< HEAD
-from utils.constants import RED, PLAYER_SIZE, PLAYER_SPEED, TILE_SIZE, MAP_WIDTH, MAP_HEIGHT, OBJECT_SPEED_MULTIPLIER, TILE_OBJECT
-from utils.sprite_loader import get_sprite
-=======
 from systems.weapons import Pistol
 from utils.constants import RED, PLAYER_SIZE, PLAYER_SPEED, TILE_SIZE, MAP_WIDTH, MAP_HEIGHT, OBJECT_SPEED_MULTIPLIER, TILE_OBJECT, PLAYER_MAX_HEALTH
->>>>>>> 950e042a
+
 
 class Player(Entity):
     """Player entity controlled by the user"""
@@ -24,23 +20,20 @@
         self.debug_speed_multiplier = 1.0
         self.is_on_object = False  # Flag to track if player is on an object
         self.map_generator = None  # Will be set by GameplayState
-<<<<<<< HEAD
-        
+        self.health = PLAYER_MAX_HEALTH
+        self.is_invulnerable = False  # Flag for temporary invulnerability after taking damage
+        self.invulnerability_timer = 0  # Timer for invulnerability
+
+        # Weapon handling
+        self.weapon = Pistol()  # Start with a pistol
+        self.aim_angle = 0  # Angle in radians (0 = right, pi/2 = down)
+
         # Animation tracking for sprites
         self.animation_time = 0
         self.is_moving = False
-        
+
         # Direction tracking for sprite flipping
         self.facing_left = False  # True if facing left, False if facing right
-=======
-        self.health = PLAYER_MAX_HEALTH
-        self.is_invulnerable = False  # Flag for temporary invulnerability after taking damage
-        self.invulnerability_timer = 0  # Timer for invulnerability
-
-        # Weapon handling
-        self.weapon = Pistol()  # Start with a pistol
-        self.aim_angle = 0  # Angle in radians (0 = right, pi/2 = down)
->>>>>>> 950e042a
 
     def update(self, dt, map_generator=None):
         """Update player state based on input
@@ -82,7 +75,7 @@
 
         # Store previous position for collision detection
         prev_x, prev_y = self.x, self.y
-        
+
         # Reset movement flag
         self.is_moving = False
 
@@ -195,11 +188,7 @@
         return None
 
     def render(self, screen, camera_offset=(0, 0)):
-<<<<<<< HEAD
-        """Render the player using sprites with fallback
-=======
         """Render the player as a circle with aim direction
->>>>>>> 950e042a
 
         Args:
             screen (pygame.Surface): Screen to render on
@@ -207,20 +196,20 @@
         """
         # Use only player_idle sprite for consistency - always the same character
         sprite = get_sprite('player_idle')
-        
+
         # Calculate screen position
         screen_x = self.rect.x - camera_offset[0]
         screen_y = self.rect.y - camera_offset[1]
-        
+
         if sprite:
             # Flip sprite horizontally if facing left
             if self.facing_left:
                 sprite = pygame.transform.flip(sprite, True, False)  # Flip horizontally
-            
+
             # Center the sprite on the entity position
             sprite_x = screen_x - (sprite.get_width() - self.width) // 2
             sprite_y = screen_y - (sprite.get_height() - self.height) // 2
-            
+
             # Apply transparency if on object
             if self.is_on_object:
                 # Create a copy with alpha for transparency effect
@@ -233,10 +222,9 @@
                     # Very subtle "bounce" effect during movement
                     bounce_offset = int(2 * abs(math.cos(self.animation_time * 8)))
                     sprite_y -= bounce_offset
-                
+
                 screen.blit(sprite, (sprite_x, sprite_y))
         else:
-<<<<<<< HEAD
             # Fallback: draw circle if sprite not available
             center_x = screen_x + self.width // 2
             center_y = screen_y + self.height // 2
@@ -251,13 +239,9 @@
             else:
                 # Draw player normally when not on an object
                 pygame.draw.circle(screen, self.color, (center_x, center_y), self.width // 2)
-=======
-            # Draw player normally when not on an object
-            pygame.draw.circle(screen, self.color, (center_x, center_y), self.width // 2)
 
         # Draw aim direction line
         line_length = self.width  # Length of the aim line
         end_x = center_x + math.cos(self.aim_angle) * line_length
         end_y = center_y + math.sin(self.aim_angle) * line_length
-        pygame.draw.line(screen, (0, 0, 0), (center_x, center_y), (end_x, end_y), 2)
->>>>>>> 950e042a
+        pygame.draw.line(screen, (0, 0, 0), (center_x, center_y), (end_x, end_y), 2)