WINDOW_WIDTH = 800
WINDOW_HEIGHT = 600
FPS = 60

# Debug
DEBUG_FONT_SIZE = 20
DEBUG_TEXT_COLOR = (255, 0, 0)  # Yellow

# Colors (RGB)
BLACK = (0, 0, 0)
WHITE = (255, 255, 255)
RED = (255, 0, 0)
GREEN = (0, 255, 0)
BLUE = (0, 0, 255)
GRAY = (100, 100, 100)
BROWN = (139, 69, 19)
DARK_GREEN = (0, 100, 0)
LIGHT_GREEN = (144, 238, 144)
DARK_BROWN = (101, 67, 33)

# Sizes
PLAYER_SIZE = 32
ENEMY_SIZE = 24

# Speeds
PLAYER_SPEED = 200  # pixels per second
ENEMY_SPEED = 100
TOUGH_ZOMBIE_SPEED = 70  # Slower than regular zombies
OBJECT_SPEED_MULTIPLIER = 0.6  # Speed multiplier when moving over objects

# Health and Damage
PLAYER_MAX_HEALTH = 100
ZOMBIE_HEALTH = 30
ZOMBIE_DAMAGE = 5
TOUGH_ZOMBIE_HEALTH = 60  # Tougher than regular zombies
TOUGH_ZOMBIE_DAMAGE = 10  # More damage than regular zombies
ZOMBIE_ATTACK_COOLDOWN = 1.0  # Seconds between zombie attacks

# Background
DOT_SIZE = 2
DOT_SPACING = 50

# Camera
CAMERA_LERP = 0.1  # Camera smoothing factor (0-1)

# Map
TILE_SIZE = 32
MAP_WIDTH = 80  # tiles
MAP_HEIGHT = 80  # tiles
EDGE_THICKNESS = 5  # thickness of forest edge in tiles
MIN_BUILDINGS = 4  # Minimum number of buildings to generate
MAX_BUILDINGS = 7  # Maximum number of buildings to generate
RANDOM_OBJECT_DENSITY = 0.03  # Probability of placing a random object (was 0.05)

# Tile types
TILE_GRASS = 0
TILE_OBJECT = 1  # trees, rocks, etc.
TILE_WALL = 2
TILE_WOOD = 3

# Tile colors
TILE_COLORS = {
    TILE_GRASS: LIGHT_GREEN,
    TILE_OBJECT: DARK_GREEN,
    TILE_WALL: GRAY,
    TILE_WOOD: BROWN
}

<<<<<<< HEAD
# Asset Management Constants
# ===========================

# Visual Consistency Settings
PIXEL_ART_SCALE = 1.0  # Scale factor for pixel art
SPRITE_ANTI_ALIAS = False  # Keep pixel art crisp

# Asset Categories (for organization)
ASSET_CATEGORIES = {
    'characters': ['player', 'zombie'],
    'tiles': ['grass', 'dirt', 'stone', 'wall', 'tree', 'building'],
    'weapons': ['pistol', 'rifle', 'shotgun'],
    'items': ['health', 'ammo', 'key'],
    'effects': ['muzzle_flash', 'blood', 'explosion'],
    'ui': ['button', 'bar', 'icon']
}

# Color Palette (for visual consistency)
COLOR_PALETTE = {
    # Player colors
    'player_primary': (60, 120, 60),     # Dark green
    'player_secondary': (100, 160, 100), # Light green
    
    # Enemy colors
    'zombie_basic': (150, 50, 50),       # Dark red
    'zombie_runner': (200, 100, 50),     # Orange
    'zombie_tank': (100, 30, 30),        # Very dark red
    
    # Environment colors
    'tile_grass': (50, 120, 50),         # Grass green
    'tile_dirt': (120, 80, 40),          # Brown dirt
    'tile_wall_brick': (120, 80, 60),    # Brick brown
    'tile_wall_concrete': (100, 100, 100), # Gray concrete
    'tile_tree': (34, 139, 34),          # Forest green
    'tile_building_wall': (105, 105, 105), # Gray building
    
    # Item colors
    'item_health': (100, 200, 100),      # Bright green
    'item_ammo': (200, 200, 50),         # Yellow
    'item_weapon': (150, 150, 150),      # Gray metal
    
    # UI colors
    'ui_primary': (40, 40, 60),          # Dark blue-gray
    'ui_secondary': (80, 80, 120),       # Light blue-gray
    'ui_accent': (255, 200, 50),         # Golden yellow
    'ui_health': (200, 50, 50),          # Red for health bars
    'ui_ammo': (200, 200, 50),           # Yellow for ammo
}

# Performance Optimization Settings
SPRITE_CACHE_SIZE = 256  # Maximum number of cached sprite variations
ENABLE_SPRITE_OPTIMIZATION = True  # Enable surface optimization

# Asset Quality Settings
TEXTURE_FILTER = 'nearest'  # For pixel art (nearest/linear)
COMPRESSION_QUALITY = 95    # PNG compression quality (0-100)
=======
# Items
ITEM_SIZE = 16
HEALTH_PACK_COLOR = RED
WEAPON_COLOR = BLUE
POWERUP_COLOR = GREEN
HEALTH_PACK_HEAL_AMOUNT = 25
PICKUP_NOTIFICATION_DURATION = 3.0  # seconds

# Weapons
BULLET_SIZE = 6
BULLET_SPEED = 500  # pixels per second
BULLET_COLOR = BLACK

# Pistol - Balanced damage/fire rate
PISTOL_DAMAGE = 10
PISTOL_SPREAD = 0.2  # radians (about 11 degrees)
PISTOL_MAGAZINE_SIZE = 12
PISTOL_RELOAD_TIME = 1.5  # seconds
PISTOL_COOLDOWN = 0.3  # seconds between shots
PISTOL_BULLET_COLOR = BLACK

# Shotgun - High damage at close range, slow reload
SHOTGUN_DAMAGE = 5  # per pellet
SHOTGUN_PELLETS = 8  # number of pellets per shot
SHOTGUN_SPREAD = 0.4  # radians (wider spread)
SHOTGUN_MAGAZINE_SIZE = 6
SHOTGUN_RELOAD_TIME = 2.5  # seconds
SHOTGUN_COOLDOWN = 0.8  # seconds between shots
SHOTGUN_BULLET_COLOR = RED

# Assault Rifle - Rapid fire, medium damage
ASSAULT_RIFLE_DAMAGE = 8
ASSAULT_RIFLE_SPREAD = 0.25  # radians
ASSAULT_RIFLE_MAGAZINE_SIZE = 30
ASSAULT_RIFLE_RELOAD_TIME = 2.0  # seconds
ASSAULT_RIFLE_COOLDOWN = 0.1  # seconds between shots (rapid fire)
ASSAULT_RIFLE_BULLET_COLOR = BLUE

# Sniper Rifle - High damage, slow fire rate, high accuracy
SNIPER_RIFLE_DAMAGE = 50
SNIPER_RIFLE_SPREAD = 0.05  # radians (very accurate)
SNIPER_RIFLE_MAGAZINE_SIZE = 5
SNIPER_RIFLE_RELOAD_TIME = 3.0  # seconds
SNIPER_RIFLE_COOLDOWN = 1.5  # seconds between shots
SNIPER_RIFLE_BULLET_COLOR = GREEN
SNIPER_RIFLE_BULLET_SPEED = 800  # faster bullet

# Bazooka - Explosive damage, very slow fire rate
BAZOOKA_DAMAGE = 100
BAZOOKA_SPREAD = 0.1  # radians
BAZOOKA_MAGAZINE_SIZE = 1
BAZOOKA_RELOAD_TIME = 4.0  # seconds
BAZOOKA_COOLDOWN = 2.0  # seconds between shots
BAZOOKA_BULLET_COLOR = BROWN
BAZOOKA_EXPLOSION_RADIUS = 100  # pixels
BAZOOKA_BULLET_SPEED = 300  # slower bullet

# General weapon settings
WEAPON_COOLDOWN = 0.3  # default cooldown for weapons
>>>>>>> 950e042a
<|MERGE_RESOLUTION|>--- conflicted
+++ resolved
@@ -66,64 +66,6 @@
     TILE_WOOD: BROWN
 }
 
-<<<<<<< HEAD
-# Asset Management Constants
-# ===========================
-
-# Visual Consistency Settings
-PIXEL_ART_SCALE = 1.0  # Scale factor for pixel art
-SPRITE_ANTI_ALIAS = False  # Keep pixel art crisp
-
-# Asset Categories (for organization)
-ASSET_CATEGORIES = {
-    'characters': ['player', 'zombie'],
-    'tiles': ['grass', 'dirt', 'stone', 'wall', 'tree', 'building'],
-    'weapons': ['pistol', 'rifle', 'shotgun'],
-    'items': ['health', 'ammo', 'key'],
-    'effects': ['muzzle_flash', 'blood', 'explosion'],
-    'ui': ['button', 'bar', 'icon']
-}
-
-# Color Palette (for visual consistency)
-COLOR_PALETTE = {
-    # Player colors
-    'player_primary': (60, 120, 60),     # Dark green
-    'player_secondary': (100, 160, 100), # Light green
-    
-    # Enemy colors
-    'zombie_basic': (150, 50, 50),       # Dark red
-    'zombie_runner': (200, 100, 50),     # Orange
-    'zombie_tank': (100, 30, 30),        # Very dark red
-    
-    # Environment colors
-    'tile_grass': (50, 120, 50),         # Grass green
-    'tile_dirt': (120, 80, 40),          # Brown dirt
-    'tile_wall_brick': (120, 80, 60),    # Brick brown
-    'tile_wall_concrete': (100, 100, 100), # Gray concrete
-    'tile_tree': (34, 139, 34),          # Forest green
-    'tile_building_wall': (105, 105, 105), # Gray building
-    
-    # Item colors
-    'item_health': (100, 200, 100),      # Bright green
-    'item_ammo': (200, 200, 50),         # Yellow
-    'item_weapon': (150, 150, 150),      # Gray metal
-    
-    # UI colors
-    'ui_primary': (40, 40, 60),          # Dark blue-gray
-    'ui_secondary': (80, 80, 120),       # Light blue-gray
-    'ui_accent': (255, 200, 50),         # Golden yellow
-    'ui_health': (200, 50, 50),          # Red for health bars
-    'ui_ammo': (200, 200, 50),           # Yellow for ammo
-}
-
-# Performance Optimization Settings
-SPRITE_CACHE_SIZE = 256  # Maximum number of cached sprite variations
-ENABLE_SPRITE_OPTIMIZATION = True  # Enable surface optimization
-
-# Asset Quality Settings
-TEXTURE_FILTER = 'nearest'  # For pixel art (nearest/linear)
-COMPRESSION_QUALITY = 95    # PNG compression quality (0-100)
-=======
 # Items
 ITEM_SIZE = 16
 HEALTH_PACK_COLOR = RED
@@ -182,5 +124,4 @@
 BAZOOKA_BULLET_SPEED = 300  # slower bullet
 
 # General weapon settings
-WEAPON_COOLDOWN = 0.3  # default cooldown for weapons
->>>>>>> 950e042a
+WEAPON_COOLDOWN = 0.3  # default cooldown for weapons